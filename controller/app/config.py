"""Central configuration for the mdai controller service."""
from __future__ import annotations

from functools import lru_cache
from pathlib import Path
from typing import Optional

from pydantic import BaseModel, Field, field_validator
from pydantic_settings import BaseSettings, SettingsConfigDict

ROOT_DIR = Path(__file__).resolve().parents[2]
DEFAULT_ENV_FILE = ROOT_DIR / ".env"


# ============================================================
# Nested Configuration Classes
# ============================================================

class ValidationSettings(BaseModel):
    """Face validation configuration."""
    duration_seconds: float = Field(10.0, description="Duration to collect validation frames")
    min_passing_frames: int = Field(10, description="Minimum valid frames required to pass validation")
    camera_warmup_cold_ms: int = Field(2000, description="Camera warmup time when not pre-warmed (ms)")
    camera_warmup_warm_ms: int = Field(500, description="Camera stabilization time when pre-warmed (ms)")
    focus_normalization_threshold: float = Field(800.0, description="Focus score normalization divisor")
    stability_weight: float = Field(0.7, description="Weight for stability in composite score (0-1)")
    focus_weight: float = Field(0.3, description="Weight for focus in composite score (0-1)")


class PhaseDurations(BaseModel):
    """UI phase duration configuration (seconds)."""
    pairing_request: float = Field(1.2, description="Pairing request exit animation duration")
    hello_human: float = Field(3.0, description="Welcome screen duration")
    scan_prompt: float = Field(1.5, description="Scan prompt duration")
    complete: float = Field(3.0, description="Success screen duration")
    error: float = Field(3.0, description="Error screen duration")
    backend_ack_timeout: float = Field(3.0, description="Max wait for backend acknowledgment")


class CameraSettings(BaseModel):
    """RealSense camera hardware configuration."""
    resolution_width: int = Field(640, description="Camera stream width (pixels)")
    resolution_height: int = Field(480, description="Camera stream height (pixels)")
    fps: int = Field(30, description="Hardware capture frame rate")
    distance_min_m: float = Field(0.25, description="Minimum acceptable face distance (meters)")
    distance_max_m: float = Field(1.2, description="Maximum acceptable face distance (meters)")
    face_confidence: float = Field(0.5, description="MediaPipe face detection confidence threshold (0-1)")
    preview_frame_skip: int = Field(4, description="Encode preview every Nth frame (higher = less CPU)")
    
    
class PerformanceSettings(BaseModel):
    """Performance and queue tuning."""
    result_queue_size: int = Field(50, description="Max buffered validation results")
    preview_queue_size: int = Field(2, description="Max buffered preview JPEG frames")
    ui_event_queue_size: int = Field(4, description="Max buffered UI events")
    metrics_queue_size: int = Field(2, description="Max buffered metrics for debug")
    preview_fps_limit: float = Field(0.033, description="Minimum time between preview frames (seconds, 30 FPS)")
    garbage_collection_interval: int = Field(30, description="Garbage collection interval (seconds)")


class EyeOfHorusSettings(BaseModel):
    """Eye of Horus visualization configuration."""
    width: int = Field(640, description="Visualization canvas width")
    height: int = Field(480, description="Visualization canvas height")
    eye_spacing: int = Field(180, description="Fixed distance between eyes")
    eye_size: int = Field(130, description="Size of each eye")
    animation_speed: float = Field(0.05, description="Breathing animation speed")
    breath_amplitude: float = Field(0.12, description="Scale modulation for breathing effect")
    smoothing_factor: float = Field(0.6, description="Movement smoothing (lower = smoother)")
    state_change_threshold: int = Field(3, description="Consecutive frames needed to change state")


class Settings(BaseSettings):
    """Environment-driven settings for controller subsystems."""

    # Backend & API
    backend_api_url: str = Field(..., description="Bridge REST base URL (e.g. https://mdai.mercle.ai)")
    backend_ws_url: str = Field(..., description="Bridge WebSocket base URL (e.g. wss://mdai.mercle.ai/ws)")
    hardware_api_key: str = Field(..., description="API key used to mint hardware session tokens")

    # Controller HTTP Server
    controller_host: str = Field("0.0.0.0", description="Host interface for local FastAPI server")
    controller_port: int = Field(5000, description="Port for FastAPI server")

<<<<<<< HEAD
    # ToF Sensor
    tof_threshold_mm: int = Field(500, description="Distance threshold that triggers workflow")
    tof_debounce_ms: int = Field(1500, description="Debounce period before treating ToF trigger as valid")
    tof_i2c_bus: str = Field("/dev/i2c-1", description="I2C bus for ToF sensor")
    tof_i2c_address: int = Field(0x29, description="7-bit I2C address for ToF sensor")
    tof_output_hz: int = Field(10, description="ToF polling rate (Hz)")
=======
    tof_threshold_mm: int = Field(500, description="Distance threshold that triggers workflow (increased for stability)")
    tof_min_threshold_mm: int = Field(100, description="Minimum distance threshold (prevents triggers when too close)")
    tof_debounce_ms: int = Field(1500, description="Debounce period before treating ToF trigger as valid (1.5s to avoid false triggers)")
    tof_reader_binary: Optional[str] = Field(
        None,
        description="Path to the compiled tof-reader executable (enables hardware polling when set)",
    )
    tof_i2c_bus: str = Field("/dev/i2c-1", description="I2C bus exposed by the ToF sensor")
    tof_i2c_address: int = Field(0x29, description="7-bit I2C address for the ToF sensor")
    tof_xshut_path: Optional[str] = Field(
        None,
        description="Optional sysfs GPIO value path to toggle the sensor XSHUT line",
    )
    tof_output_hz: int = Field(10, description="Polling rate (Hz) - reduced to 10Hz for less I2C traffic")
    tof_use_python: bool = Field(True, description="Use Python I2C implementation instead of C++ binary")

    preview_frame_width: int = Field(640, description="Preview width for MJPEG streaming")
    preview_frame_height: int = Field(480, description="Preview height for MJPEG streaming")
    preview_fps: int = Field(30, description="Target FPS for preview stream")

    mediapipe_stride: int = Field(3, description="Stride used by MediaPipe liveness worker")
    mediapipe_confidence: float = Field(0.6, description="Minimum face detector confidence")
    stability_seconds: float = Field(4.0, description="Duration the user must stay stable")
    mediapipe_max_horizontal_asymmetry_m: float = Field(
        0.12, description="Cheek asymmetry tolerance passed to the liveness worker"
    )
>>>>>>> 89883e2f

    # RealSense Hardware
    realsense_enable_hardware: bool = Field(True, description="Enable RealSense hardware pipeline")

    # Logging
    log_level: str = Field("INFO", description="Logging level")
    log_directory: Path = Field(ROOT_DIR / "logs", description="Log directory path")
    log_retention_days: int = Field(14, description="Number of log files to retain")

    # Nested Configuration Objects
    validation: ValidationSettings = Field(default_factory=ValidationSettings, description="Validation phase settings")
    phases: PhaseDurations = Field(default_factory=PhaseDurations, description="UI phase durations")
    camera: CameraSettings = Field(default_factory=CameraSettings, description="Camera hardware settings")
    performance: PerformanceSettings = Field(default_factory=PerformanceSettings, description="Performance tuning")
    eye_of_horus: EyeOfHorusSettings = Field(default_factory=EyeOfHorusSettings, description="Eye of Horus visualization")


    @field_validator("tof_i2c_address", mode="before")
    @classmethod
    def _parse_i2c_address(cls, value: object) -> object:
        if isinstance(value, str):
            parsed = value.strip()
            if not parsed:
                return parsed
            try:
                base = 16 if parsed.lower().startswith("0x") else 10
                return int(parsed, base)
            except ValueError as exc:  # pragma: no cover - defensive guardrail
                raise ValueError("TOF_I2C_ADDRESS must be an integer or hex string") from exc
        return value

    model_config = SettingsConfigDict(
        env_file=str(DEFAULT_ENV_FILE),
        env_file_encoding="utf-8",
        case_sensitive=False,
        extra="ignore",
    )


@lru_cache()
def get_settings(override_env_file: Optional[Path] = None) -> Settings:
    """Cached Settings instance; accepts optional env override for tests."""

    if override_env_file:
        return Settings(_env_file=str(override_env_file))
    return Settings()<|MERGE_RESOLUTION|>--- conflicted
+++ resolved
@@ -82,14 +82,6 @@
     controller_host: str = Field("0.0.0.0", description="Host interface for local FastAPI server")
     controller_port: int = Field(5000, description="Port for FastAPI server")
 
-<<<<<<< HEAD
-    # ToF Sensor
-    tof_threshold_mm: int = Field(500, description="Distance threshold that triggers workflow")
-    tof_debounce_ms: int = Field(1500, description="Debounce period before treating ToF trigger as valid")
-    tof_i2c_bus: str = Field("/dev/i2c-1", description="I2C bus for ToF sensor")
-    tof_i2c_address: int = Field(0x29, description="7-bit I2C address for ToF sensor")
-    tof_output_hz: int = Field(10, description="ToF polling rate (Hz)")
-=======
     tof_threshold_mm: int = Field(500, description="Distance threshold that triggers workflow (increased for stability)")
     tof_min_threshold_mm: int = Field(100, description="Minimum distance threshold (prevents triggers when too close)")
     tof_debounce_ms: int = Field(1500, description="Debounce period before treating ToF trigger as valid (1.5s to avoid false triggers)")
@@ -105,19 +97,7 @@
     )
     tof_output_hz: int = Field(10, description="Polling rate (Hz) - reduced to 10Hz for less I2C traffic")
     tof_use_python: bool = Field(True, description="Use Python I2C implementation instead of C++ binary")
-
-    preview_frame_width: int = Field(640, description="Preview width for MJPEG streaming")
-    preview_frame_height: int = Field(480, description="Preview height for MJPEG streaming")
-    preview_fps: int = Field(30, description="Target FPS for preview stream")
-
-    mediapipe_stride: int = Field(3, description="Stride used by MediaPipe liveness worker")
-    mediapipe_confidence: float = Field(0.6, description="Minimum face detector confidence")
-    stability_seconds: float = Field(4.0, description="Duration the user must stay stable")
-    mediapipe_max_horizontal_asymmetry_m: float = Field(
-        0.12, description="Cheek asymmetry tolerance passed to the liveness worker"
-    )
->>>>>>> 89883e2f
-
+      
     # RealSense Hardware
     realsense_enable_hardware: bool = Field(True, description="Enable RealSense hardware pipeline")
 
